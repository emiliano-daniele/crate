package org.cratedb.stats;

import org.apache.lucene.index.memory.MemoryIndex;
import org.apache.lucene.index.memory.ReusableMemoryIndex;
import org.apache.lucene.search.Collector;
<<<<<<< HEAD
import org.apache.lucene.util.BytesRef;
import org.cratedb.action.collect.CollectorContext;
=======
import org.cratedb.action.groupby.GlobalSQLGroupingCollector;
>>>>>>> 09f2ab9d
import org.cratedb.action.groupby.GroupByKey;
import org.cratedb.action.groupby.GroupByRow;
import org.cratedb.action.groupby.SQLGroupingCollector;
import org.cratedb.action.groupby.aggregate.AggExpr;
import org.cratedb.action.groupby.aggregate.AggFunction;
import org.cratedb.action.groupby.key.Rows;
import org.cratedb.action.sql.ParsedStatement;
import org.cratedb.action.sql.SQLFetchCollector;
import org.cratedb.lucene.LuceneFieldMapper;
import org.cratedb.lucene.fields.BooleanLuceneField;
import org.cratedb.lucene.fields.IntegerLuceneField;
import org.cratedb.lucene.fields.LongLuceneField;
import org.cratedb.lucene.fields.StringLuceneField;
import org.cratedb.lucene.index.memory.MemoryIndexPool;
import org.elasticsearch.cache.recycler.CacheRecycler;
import org.elasticsearch.cluster.routing.ShardRoutingState;
import org.elasticsearch.common.collect.Tuple;
import org.elasticsearch.common.inject.Inject;
import org.elasticsearch.common.logging.ESLogger;
import org.elasticsearch.common.logging.Loggers;
import org.elasticsearch.index.shard.service.InternalIndexShard;

import java.io.IOException;
import java.util.HashMap;
import java.util.List;
import java.util.Map;

public class ShardStatsTable implements StatsTable {

    private final CacheRecycler cacheRecycler;

    public class Columns {
        public static final String NODE_ID = "node_id";
        public static final String NODE_NAME = "node_name";
        public static final String NUM_DOCS = "num_docs";
        public static final String PRIMARY = "primary";
        public static final String RELOCATING_NODE = "relocating_node";
        public static final String SHARD_ID = "shard_id";
        public static final String SIZE = "size";
        public static final String STATE = "state";
        public static final String TABLE_NAME = "table_name";
    }

    private static LuceneFieldMapper fieldMapper = new LuceneFieldMapper(){{
        put(Columns.NODE_ID, new StringLuceneField(Columns.NODE_ID));
        put(Columns.NODE_NAME, new StringLuceneField(Columns.NODE_NAME));
        put(Columns.NUM_DOCS, new LongLuceneField(Columns.NUM_DOCS));
        put(Columns.PRIMARY, new BooleanLuceneField(Columns.PRIMARY));
        put(Columns.RELOCATING_NODE, new StringLuceneField(Columns.RELOCATING_NODE));
        put(Columns.SHARD_ID, new IntegerLuceneField(Columns.SHARD_ID));
        put(Columns.SIZE, new LongLuceneField(Columns.SIZE));
        put(Columns.STATE, new StringLuceneField(Columns.STATE));
        put(Columns.TABLE_NAME, new StringLuceneField(Columns.TABLE_NAME));
    }};

    private final Map<String, AggFunction> aggFunctionMap;
    private final MemoryIndexPool memoryIndexPool;
    private final ESLogger logger = Loggers.getLogger(getClass());

    static public class ShardInfo implements StatsInfo {
        private final InternalIndexShard shard;
        private final String indexName;
        private final String nodeId;
        private final int shardId;
        private final boolean unassigned;
        private final Map<String, Object> fields;

        public ShardInfo (String indexName,
                          String nodeId,
                          int shardId,
                          InternalIndexShard shard) {
            this.indexName = indexName;
            this.nodeId = nodeId;
            this.shardId = shardId;
            this.shard = shard;
            this.unassigned = shard == null ? true : false;
            this.fields = new HashMap();
        }

        public Map<String, Object> fields() {
            return fields;
        }

        public Object getStat(String columnName) {
            switch (columnName.toLowerCase()) {
                case Columns.TABLE_NAME:
                    return new BytesRef(indexName);
                case Columns.NODE_ID:
                    return !unassigned ? new BytesRef(nodeId) : null;
                case Columns.NODE_NAME:
                    return !unassigned ? new BytesRef(shard.nodeName()) : null;
                case Columns.NUM_DOCS:
                    return !unassigned ? shard.docStats().getCount() : 0;
                case Columns.SHARD_ID:
                    return shardId;
                case Columns.SIZE:
                    return !unassigned ? shard.storeStats().getSizeInBytes() : 0L;
                case Columns.STATE:
<<<<<<< HEAD
                    return !unassigned ? new BytesRef(shard.state().toString()) :
                            ShardRoutingState.UNASSIGNED;
=======
                    return !unassigned ? shard.state().toString() : ShardRoutingState.UNASSIGNED.toString();
>>>>>>> 09f2ab9d
                case Columns.PRIMARY:
                    return !unassigned ? new Boolean(shard.routingEntry().primary()) : false;
                case Columns.RELOCATING_NODE:
                    return !unassigned ? new BytesRef(shard.routingEntry().relocatingNodeId()) :
                            null;
                default:
                    return null;
            }
        }
    }


    @Inject
    public ShardStatsTable(Map<String, AggFunction> aggFunctionMap,
            CacheRecycler cacheRecycler) throws Exception {
        this.aggFunctionMap = aggFunctionMap;
        memoryIndexPool = new MemoryIndexPool();
        this.cacheRecycler = cacheRecycler;
    }

    private void index(ParsedStatement stmt,
                       MemoryIndex memoryIndex,
                       StatsInfo shardInfo) throws IOException {

        // build map of result columns
        for (Tuple<String, String> columnNames : stmt.outputFields()) {
            if (fieldMapper().containsKey(columnNames.v2())) {
                shardInfo.fields().put(columnNames.v2(), shardInfo.getStat(columnNames.v2()));
            }
        }
        // add all columns used for aggregates
        for (AggExpr aggExpr : stmt.aggregateExpressions()) {
            if (aggExpr.parameterInfo != null) {
                String columnName = aggExpr.parameterInfo.columnName;
                if (fieldMapper().containsKey(columnName)) {
                    shardInfo.fields().put(columnName, shardInfo.getStat(columnName));
                }
            }
        }

        // build index with filtered fields
        for (String columnName : stmt.columnsWithFilter) {
            if (logger.isTraceEnabled()) {
                logger.trace("Indexing field {} with value: {}",
                        columnName, shardInfo.getStat(columnName));
            }
            memoryIndex.addField(columnName,
                    fieldMapper.get(columnName).tokenStream(shardInfo.getStat(columnName)));
        }

    }

    public Rows queryGroupBy(int numReducers,
            ParsedStatement stmt,
            StatsInfo shardInfo)
            throws Exception
    {
<<<<<<< HEAD
        CollectorContext cc = new CollectorContext().fieldLookup(
                new StatsTableFieldLookup(shardInfo.fields()));
        cc.cacheRecycler(cacheRecycler);
        SQLGroupingCollector collector = new SQLGroupingCollector(
                stmt,
                cc,
                aggFunctionMap,
                numReducers
        );
=======
        SQLGroupingCollector collector;
        if (stmt.isGlobalAggregate()) {
            collector = new GlobalSQLGroupingCollector(
                    stmt,
                    new StatsTableFieldLookup(shardInfo.fields()),
                    aggFunctionMap,
                    reducers
            );
        } else {
            collector = new SQLGroupingCollector(
                    stmt,
                    new StatsTableFieldLookup(shardInfo.fields()),
                    aggFunctionMap,
                    reducers
            );
        }

>>>>>>> 09f2ab9d
        doQuery(stmt, shardInfo, collector);

        return collector.rows();
    }

    public List<List<Object>> query(ParsedStatement stmt, StatsInfo shardInfo) throws Exception
    {
        SQLFetchCollector collector = new SQLFetchCollector(
                stmt,
                new StatsTableFieldLookup(shardInfo.fields())
        );
        doQuery(stmt, shardInfo, collector);

        return collector.results;
    }

    private void doQuery(ParsedStatement stmt,
                         StatsInfo shardInfo,
                         Collector collector) throws Exception
    {
        final ReusableMemoryIndex memoryIndex = memoryIndexPool.acquire();

        index(stmt, memoryIndex, shardInfo);
        memoryIndex.createSearcher().search(stmt.query, collector);

        memoryIndexPool.release(memoryIndex);
    }


    public static Iterable<String> cols() {
        return fieldMapper.keySet();
    }

    public static LuceneFieldMapper fieldMapper() {
        return fieldMapper;
    }

}<|MERGE_RESOLUTION|>--- conflicted
+++ resolved
@@ -3,12 +3,9 @@
 import org.apache.lucene.index.memory.MemoryIndex;
 import org.apache.lucene.index.memory.ReusableMemoryIndex;
 import org.apache.lucene.search.Collector;
-<<<<<<< HEAD
 import org.apache.lucene.util.BytesRef;
 import org.cratedb.action.collect.CollectorContext;
-=======
 import org.cratedb.action.groupby.GlobalSQLGroupingCollector;
->>>>>>> 09f2ab9d
 import org.cratedb.action.groupby.GroupByKey;
 import org.cratedb.action.groupby.GroupByRow;
 import org.cratedb.action.groupby.SQLGroupingCollector;
@@ -107,12 +104,8 @@
                 case Columns.SIZE:
                     return !unassigned ? shard.storeStats().getSizeInBytes() : 0L;
                 case Columns.STATE:
-<<<<<<< HEAD
                     return !unassigned ? new BytesRef(shard.state().toString()) :
                             ShardRoutingState.UNASSIGNED;
-=======
-                    return !unassigned ? shard.state().toString() : ShardRoutingState.UNASSIGNED.toString();
->>>>>>> 09f2ab9d
                 case Columns.PRIMARY:
                     return !unassigned ? new Boolean(shard.routingEntry().primary()) : false;
                 case Columns.RELOCATING_NODE:
@@ -170,7 +163,6 @@
             StatsInfo shardInfo)
             throws Exception
     {
-<<<<<<< HEAD
         CollectorContext cc = new CollectorContext().fieldLookup(
                 new StatsTableFieldLookup(shardInfo.fields()));
         cc.cacheRecycler(cacheRecycler);
@@ -180,25 +172,6 @@
                 aggFunctionMap,
                 numReducers
         );
-=======
-        SQLGroupingCollector collector;
-        if (stmt.isGlobalAggregate()) {
-            collector = new GlobalSQLGroupingCollector(
-                    stmt,
-                    new StatsTableFieldLookup(shardInfo.fields()),
-                    aggFunctionMap,
-                    reducers
-            );
-        } else {
-            collector = new SQLGroupingCollector(
-                    stmt,
-                    new StatsTableFieldLookup(shardInfo.fields()),
-                    aggFunctionMap,
-                    reducers
-            );
-        }
-
->>>>>>> 09f2ab9d
         doQuery(stmt, shardInfo, collector);
 
         return collector.rows();
